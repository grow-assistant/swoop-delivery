--- conflicted
+++ resolved
@@ -10,6 +10,49 @@
 from .simulation import AssetSimulator
 
 
+def run_simple_simulation():
+    """Original simple simulation for backward compatibility."""
+    print("--- Swoop Delivery Simulation for Pinetree Country Club ---")
+    
+    # 1. Initialize Delivery Assets
+    assets = [
+        BeverageCart(asset_id="cart1", name="Reese", loop="front_9", current_location=2),
+        BeverageCart(asset_id="cart2", name="Bev-Cart 2", loop="back_9", current_location="clubhouse"),
+        DeliveryStaff(asset_id="staff1", name="Esteban", current_location="clubhouse"),
+        DeliveryStaff(asset_id="staff2", name="Dylan", current_location=18),
+        DeliveryStaff(asset_id="staff3", name="Paige", status=AssetStatus.EN_ROUTE_TO_DROPOFF, destination=15)
+    ]
+    
+    print("\nInitial Asset Status:")
+    for asset in assets:
+        print(f"- {asset.name}: Location={asset.current_location}, Status={asset.status.value}")
+        
+    # 2. Initialize Dispatcher and Simulator
+    dispatcher = Dispatcher(assets)
+    simulator = AssetSimulator()
+    
+    # 3. Create a new order
+    print("\n--- New Order ---")
+    order = Order(order_id="ORD123", hole_number=4)
+    print(f"Incoming order for Hole {order.hole_number}.")
+
+    # 4. Dispatch the order
+    print("\nDispatching order...")
+    dispatcher.dispatch_order(order)
+    
+    # 5. Simulate one movement step to show state-driven behavior
+    print("\n--- Simulating Asset Movement ---")
+    for asset in assets:
+        simulator.simulate_asset_movement(asset)
+    
+    # 6. Show updated status
+    print("\nUpdated Asset Status:")
+    for asset in assets:
+        print(f"- {asset.name}: Location={asset.current_location}, Status={asset.status.value}")
+        if asset.destination:
+            print(f"  -> Heading to: {asset.destination}")
+
+
 def run_basic_scenario():
     """Run a basic simulation scenario."""
     print("\n" + "="*80)
@@ -181,26 +224,13 @@
     print(f"  Items: {', '.join(f'{item.quantity}x {item.name}' for item in order1.items)}")
     print(f"  Total value: ${order1.value:.2f}")
     
-<<<<<<< HEAD
-    # 5. Simulate one movement step to show state-driven behavior
-    print("\n--- Simulating Asset Movement ---")
-    for asset in assets:
-        simulator.simulate_asset_movement(asset)
-    
-    # 6. Show updated status
-    print("\nUpdated Asset Status:")
-    for asset in assets:
-        print(f"- {asset.name}: Location={asset.current_location}, Status={asset.status.value}")
-        if asset.destination:
-            print(f"  -> Heading to: {asset.destination}")
-=======
     print("\nDispatching order 1...")
     dispatcher.dispatch_order(order1, consider_batching=False)
     
     # Reset assets for next test
     for asset in assets:
         if asset.name in ["Reese", "Esteban"]:  # Reset the assets that might have been used
-            asset.status = AssetStatus.AVAILABLE
+            asset.status = AssetStatus.IDLE
             asset.current_orders = []
     
     # 4. Test batch order dispatch with ML predictions
@@ -280,7 +310,9 @@
     if len(sys.argv) > 1:
         scenario = sys.argv[1].lower()
         
-        if scenario == "basic":
+        if scenario == "simple":
+            run_simple_simulation()
+        elif scenario == "basic":
             run_basic_scenario()
         elif scenario == "compare":
             run_strategy_comparison()
@@ -292,20 +324,11 @@
             run_ml_demo()
         else:
             print(f"Unknown scenario: {scenario}")
-            print("Available scenarios: basic, compare, volume, custom, ml-demo")
+            print("Available scenarios: simple, basic, compare, volume, custom, ml-demo")
     else:
-        # Run all scenarios
-        print("\nRunning all simulation scenarios...\n")
-        run_basic_scenario()
-        run_strategy_comparison()
-        run_volume_test()
-        run_custom_scenario()
-        print("\n" + "="*80)
-        print("Running ML Demo separately...")
-        print("="*80)
-        run_ml_demo()
-
->>>>>>> 7dfae224
+        # Run the simple simulation by default
+        run_simple_simulation()
+
 
 if __name__ == "__main__":
     main() 