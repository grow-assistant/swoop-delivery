--- conflicted
+++ resolved
@@ -3,11 +3,7 @@
 """
 from enum import Enum
 from dataclasses import dataclass, field
-<<<<<<< HEAD
 from typing import List, Optional, Union
-=======
-from typing import List, Optional
->>>>>>> 6cb5a93b
 
 class AssetStatus(Enum):
     """Represents the detailed status of a delivery asset."""
@@ -29,7 +25,6 @@
     DELIVERED = "delivered"
     CANCELLED = "cancelled"
 
-<<<<<<< HEAD
 @dataclass
 class DeliveryAsset:
     """Base class for a delivery asset with common attributes."""
@@ -39,22 +34,6 @@
     current_location: Union[str, int] = "clubhouse"
     destination: Union[str, int, None] = None  # Where the asset is heading
     current_orders: List = field(default_factory=list)
-
-@dataclass
-class BeverageCart(DeliveryAsset):
-    """Represents a beverage cart that is restricted to a specific loop."""
-    loop: str = "front_9"  # "front_9" or "back_9"
-=======
-@dataclass
-class DeliveryAsset:
-    """Base class for a delivery asset."""
-    asset_id: str
-    name: str
-    status: AssetStatus = AssetStatus.IDLE
-    current_location: any = "clubhouse"
-    destination: any = None  # Where the asset is heading (hole number or "clubhouse")
-    current_orders: list = field(default_factory=list)
->>>>>>> 6cb5a93b
 
 @dataclass
 class BeverageCart(DeliveryAsset):
@@ -80,7 +59,7 @@
     order_id: str
     hole_number: int
     status: OrderStatus = OrderStatus.PENDING
-    assigned_to: DeliveryAsset = None
+    assigned_to: Optional[DeliveryAsset] = None
     items: List[OrderItem] = field(default_factory=list)
     value: float = 0.0
     time_of_day: Optional[str] = None  # 'morning', 'noon', 'afternoon' 