--- conflicted
+++ resolved
@@ -5,10 +5,7 @@
 import random
 from .course_data import COURSE_DATA
 from .models import BeverageCart, DeliveryStaff, Order, AssetStatus, OrderStatus
-<<<<<<< HEAD
-=======
 from .prediction_service import PredictionService
->>>>>>> 81eeb963
 
 # --- NEW CONSTANTS ---
 PREP_TIME_MIN = 10
@@ -28,11 +25,8 @@
     def __init__(self, assets: list):
         self.assets = assets
         self.course_data = COURSE_DATA
-<<<<<<< HEAD
         self.pending_orders = []  # Store pending orders for batch evaluation
-=======
         self.prediction_service = PredictionService()
->>>>>>> 81eeb963
 
     def _get_location_as_hole_num(self, location):
         """Converts location ('clubhouse' or hole number) to an integer."""
@@ -40,7 +34,6 @@
             return 0
         return location
 
-<<<<<<< HEAD
     def identify_batchable_orders(self, order: Order, available_orders: list = None):
         """
         Identifies orders that can be batched together based on proximity.
@@ -75,20 +68,26 @@
         
         asset_loc = self._get_location_as_hole_num(asset.current_location)
         
-        # Time to get to clubhouse for pickup
-        travel_to_pickup_time = abs(int(asset_loc) - 0) * TRAVEL_TIME_PER_HOLE
-        
-        # Prep time (same for batch as single order due to parallel prep)
-        prep_time = PREP_TIME_MIN
+        # Time to get to clubhouse for pickup using ML prediction
+        time_of_day = orders[0].time_of_day if orders[0].time_of_day else 'morning'
+        travel_to_pickup_time = self.prediction_service.predict_travel_time(
+            asset.current_location, 'clubhouse', time_of_day
+        )
+        
+        # Get predicted prep time for all orders combined
+        # For batched orders, use the max prep time needed
+        max_prep_time = max(self.prediction_service.predict_order_prep_time(order) for order in orders)
         
         # Calculate delivery sequence and times
         destinations = []
-        current_time = prep_time + travel_to_pickup_time
-        last_location = 0  # Starting from clubhouse
+        current_time = max_prep_time + travel_to_pickup_time
+        last_location = 'clubhouse'  # Starting from clubhouse
         
         for i, order in enumerate(orders):
             # Travel time from last location to this order's predicted location
-            travel_time = abs(order.hole_number - last_location) * TRAVEL_TIME_PER_HOLE
+            travel_time = self.prediction_service.predict_travel_time(
+                last_location, order.hole_number, time_of_day
+            )
             current_time += travel_time
             
             # Add delivery penalty for each additional order
@@ -108,16 +107,14 @@
         
         return current_time, destinations
 
-    def calculate_eta_and_destination(self, asset, order_hole: int):
-=======
     def calculate_eta_and_destination(self, asset, order: Order):
->>>>>>> 81eeb963
         """
         Calculates the final ETA and predicted delivery hole for an asset.
         This is an iterative process because the destination depends on the ETA.
         """
         predicted_hole = order.hole_number
         final_eta = float('inf')
+        time_of_day = order.time_of_day if order.time_of_day else 'morning'
 
         # Iteratively calculate ETA to get a stable prediction. 3 iterations is enough.
         for _ in range(3):
@@ -125,12 +122,12 @@
             
             # Time for asset to get from current location to pickup (clubhouse)
             travel_to_pickup_time = self.prediction_service.predict_travel_time(
-                asset.current_location, 'clubhouse', order.time_of_day
+                asset.current_location, 'clubhouse', time_of_day
             )
             
             # Time for asset to get from pickup to the predicted player location
             travel_from_pickup_time = self.prediction_service.predict_travel_time(
-                'clubhouse', predicted_hole, order.time_of_day
+                'clubhouse', predicted_hole, time_of_day
             )
             
             # Get predicted prep time based on order contents
@@ -167,45 +164,26 @@
         # 1. Get eligible candidates for both individual and batched deliveries
         for asset in self.assets:
             if asset.status == AssetStatus.AVAILABLE:
-<<<<<<< HEAD
                 # Evaluate individual order delivery
-                eta, predicted_hole = self.calculate_eta_and_destination(asset, order.hole_number)
-=======
                 eta, predicted_hole, prep_time = self.calculate_eta_and_destination(asset, order)
->>>>>>> 81eeb963
                 
                 # Check beverage carts for zone restriction
                 can_deliver = True
                 if isinstance(asset, BeverageCart):
                     order_is_on_front = order.hole_number in self.course_data["front_9_holes"]
-<<<<<<< HEAD
                     if not ((order_is_on_front and asset.loop == "front_9") or 
                             (not order_is_on_front and asset.loop == "back_9")):
                         can_deliver = False
                 
                 if can_deliver:
-=======
-                    if (order_is_on_front and asset.loop == "front_9") or \
-                       (not order_is_on_front and asset.loop == "back_9"):
-                        # Check acceptance probability
-                        acceptance_chance = self.prediction_service.predict_offer_acceptance_chance(asset, order)
-                        candidates.append({
-                            "asset": asset, 
-                            "eta": eta, 
-                            "predicted_hole": predicted_hole,
-                            "prep_time": prep_time,
-                            "acceptance_chance": acceptance_chance
-                        })
-                # Delivery staff have no zone restriction
-                elif isinstance(asset, DeliveryStaff):
                     # Check acceptance probability
                     acceptance_chance = self.prediction_service.predict_offer_acceptance_chance(asset, order)
->>>>>>> 81eeb963
                     candidates.append({
                         "asset": asset, 
                         "eta": eta, 
                         "predicted_hole": predicted_hole,
-<<<<<<< HEAD
+                        "prep_time": prep_time,
+                        "acceptance_chance": acceptance_chance,
                         "orders": [order],
                         "is_batch": False
                     })
@@ -224,41 +202,30 @@
                         
                         if can_deliver_batch:
                             batch_eta, batch_destinations = self.calculate_batch_eta_and_destinations(asset, batch_orders)
+                            # For batch acceptance, use the average acceptance chance
+                            batch_acceptance = sum(self.prediction_service.predict_offer_acceptance_chance(asset, o) 
+                                                 for o in batch_orders) / len(batch_orders)
                             batch_candidates.append({
                                 "asset": asset,
                                 "eta": batch_eta,
                                 "destinations": batch_destinations,
                                 "orders": batch_orders,
-                                "is_batch": True
+                                "is_batch": True,
+                                "acceptance_chance": batch_acceptance
                             })
         
         # 2. Combine and rank all candidates
         all_candidates = candidates + batch_candidates
         
-        if not all_candidates:
-            return None
-        
-        # Sort to find the absolute fastest candidate
-        all_candidates.sort(key=lambda x: x["eta"])
-        fastest_candidate = all_candidates[0]
-
-        # Find the best available beverage cart candidate
-        cart_candidates = [c for c in all_candidates if isinstance(c['asset'], BeverageCart)]
-=======
-                        "prep_time": prep_time,
-                        "acceptance_chance": acceptance_chance
-                    })
-        
-        # 2. Filter candidates by acceptance probability
+        # Filter candidates by acceptance probability
         # Only consider candidates with >50% acceptance chance
-        viable_candidates = [c for c in candidates if c['acceptance_chance'] > 0.5]
+        viable_candidates = [c for c in all_candidates if c['acceptance_chance'] > 0.5]
         
         if not viable_candidates:
             # If no one is likely to accept, consider all candidates
             print("(WARNING: No candidates with >50% acceptance chance. Considering all candidates.)")
-            viable_candidates = candidates
-        
-        # 3. Rank candidates with cart preference
+            viable_candidates = all_candidates
+        
         if not viable_candidates:
             return None
         
@@ -268,7 +235,6 @@
 
         # Find the best available beverage cart candidate
         cart_candidates = [c for c in viable_candidates if isinstance(c['asset'], BeverageCart)]
->>>>>>> 81eeb963
         
         if not cart_candidates:
             # No available carts, so return the fastest overall candidate
@@ -289,73 +255,60 @@
         
         if best_candidate_info:
             best_asset = best_candidate_info["asset"]
-<<<<<<< HEAD
             orders_to_assign = best_candidate_info["orders"]
             is_batch = best_candidate_info["is_batch"]
-            
-            # Update asset status
-            best_asset.status = AssetStatus.ON_DELIVERY
-            
-            # Assign all orders in the batch
-            for order_to_assign in orders_to_assign:
-                order_to_assign.assigned_to = best_asset
-                order_to_assign.status = OrderStatus.ASSIGNED
-                best_asset.current_orders.append(order_to_assign)
-                # Remove from pending orders if it was there
-                if order_to_assign in self.pending_orders:
-                    self.pending_orders.remove(order_to_assign)
-            
-            # Log the assignment
-            if is_batch and len(orders_to_assign) > 1:
-                order_ids = ", ".join([o.order_id for o in orders_to_assign])
-                holes = ", ".join([str(o.hole_number) for o in orders_to_assign])
-                print(f"\n=== BATCH DELIVERY ===")
-                print(f"Orders {order_ids} for holes {holes} assigned to {best_asset.name}.")
-                print(f"Batch size: {len(orders_to_assign)} orders")
-                
-                # Show delivery sequence
-                destinations = best_candidate_info.get("destinations", [])
-                for i, (batch_order, predicted_hole) in enumerate(destinations):
-                    print(f"  → Delivery {i+1}: Order {batch_order.order_id} to Hole {predicted_hole}")
-                
-                print(f"Total batch ETA: {best_candidate_info['eta']:.2f} minutes")
-                
-                # Calculate efficiency gain
-                individual_eta_sum = 0
-                for batch_order in orders_to_assign:
-                    ind_eta, _ = self.calculate_eta_and_destination(best_asset, batch_order.hole_number)
-                    individual_eta_sum += ind_eta
-                efficiency_gain = (individual_eta_sum - best_candidate_info['eta']) / individual_eta_sum * 100
-                print(f"Efficiency gain: {efficiency_gain:.1f}% time saved vs individual deliveries")
-            else:
-                # Single order delivery
-                print(f"\nOrder {order.order_id} for hole {order.hole_number} assigned to {best_asset.name}.")
-                if "predicted_hole" in best_candidate_info:
-                    print(f"→ Predicted delivery at Hole {best_candidate_info['predicted_hole']} in {best_candidate_info['eta']:.2f} minutes")
-            
-            return best_asset
-=======
-            predicted_hole = best_candidate_info['predicted_hole']
-            eta = best_candidate_info['eta']
-            prep_time = best_candidate_info['prep_time']
             acceptance_chance = best_candidate_info['acceptance_chance']
-
+            
             # Simulate whether the asset actually accepts the order
             if random.random() <= acceptance_chance:
-                order.assigned_to = best_asset
-                order.status = OrderStatus.ASSIGNED
+                # Update asset status
                 best_asset.status = AssetStatus.ON_DELIVERY
-                best_asset.current_orders.append(order)
-                
-                print(f"Order {order.order_id} for hole {order.hole_number} assigned to {best_asset.name}.")
-                print(f"--> Predicted delivery at Hole {predicted_hole} in {eta:.2f} minutes (prep: {prep_time:.1f} min).")
-                print(f"--> Acceptance probability was {acceptance_chance:.1%}")
+                
+                # Assign all orders in the batch
+                for order_to_assign in orders_to_assign:
+                    order_to_assign.assigned_to = best_asset
+                    order_to_assign.status = OrderStatus.ASSIGNED
+                    best_asset.current_orders.append(order_to_assign)
+                    # Remove from pending orders if it was there
+                    if order_to_assign in self.pending_orders:
+                        self.pending_orders.remove(order_to_assign)
+                
+                # Log the assignment
+                if is_batch and len(orders_to_assign) > 1:
+                    order_ids = ", ".join([o.order_id for o in orders_to_assign])
+                    holes = ", ".join([str(o.hole_number) for o in orders_to_assign])
+                    print(f"\n=== BATCH DELIVERY ===")
+                    print(f"Orders {order_ids} for holes {holes} assigned to {best_asset.name}.")
+                    print(f"Batch size: {len(orders_to_assign)} orders")
+                    print(f"Acceptance probability was {acceptance_chance:.1%}")
+                    
+                    # Show delivery sequence
+                    destinations = best_candidate_info.get("destinations", [])
+                    for i, (batch_order, predicted_hole) in enumerate(destinations):
+                        print(f"  → Delivery {i+1}: Order {batch_order.order_id} to Hole {predicted_hole}")
+                    
+                    print(f"Total batch ETA: {best_candidate_info['eta']:.2f} minutes")
+                    
+                    # Calculate efficiency gain
+                    individual_eta_sum = 0
+                    for batch_order in orders_to_assign:
+                        ind_eta, _, _ = self.calculate_eta_and_destination(best_asset, batch_order)
+                        individual_eta_sum += ind_eta
+                    efficiency_gain = (individual_eta_sum - best_candidate_info['eta']) / individual_eta_sum * 100
+                    print(f"Efficiency gain: {efficiency_gain:.1f}% time saved vs individual deliveries")
+                else:
+                    # Single order delivery
+                    print(f"\nOrder {order.order_id} for hole {order.hole_number} assigned to {best_asset.name}.")
+                    if "predicted_hole" in best_candidate_info:
+                        prep_time = best_candidate_info.get('prep_time', PREP_TIME_MIN)
+                        print(f"→ Predicted delivery at Hole {best_candidate_info['predicted_hole']} in {best_candidate_info['eta']:.2f} minutes (prep: {prep_time:.1f} min)")
+                    print(f"→ Acceptance probability was {acceptance_chance:.1%}")
+                
                 return best_asset
             else:
                 print(f"{best_asset.name} declined the order (acceptance chance was {acceptance_chance:.1%}).")
                 # In a real system, we would retry with the next best candidate
                 return None
->>>>>>> 81eeb963
         else:
             print(f"No available candidates found for order {order.order_id}.")
             return None
