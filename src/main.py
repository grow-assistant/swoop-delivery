--- conflicted
+++ resolved
@@ -7,7 +7,7 @@
 def run_simulation():
     """Initializes assets and runs a sample dispatch scenario."""
     print("--- Swoop Delivery Simulation for Pinetree Country Club ---")
-    print("--- Now powered by ML Prediction Service ---")
+    print("--- Now powered by ML Prediction Service with Batch Order Support ---")
     
     # 1. Initialize Delivery Assets
     assets = [
@@ -25,49 +25,8 @@
     # 2. Initialize Dispatcher
     dispatcher = Dispatcher(assets)
     
-<<<<<<< HEAD
-    # 3. Test single order dispatch
-    print("\n--- Test 1: Single Order Dispatch ---")
-    order1 = Order(order_id="ORD123", hole_number=4)
-    print(f"Incoming order for Hole {order1.hole_number}.")
-    dispatcher.dispatch_order(order1, consider_batching=False)
-    
-    # Reset assets for next test
-    for asset in assets:
-        if asset.name in ["Reese", "Esteban"]:  # Reset the assets that might have been used
-            asset.status = AssetStatus.AVAILABLE
-            asset.current_orders = []
-    
-    # 4. Test batch order dispatch
-    print("\n\n--- Test 2: Batch Order Dispatch ---")
-    print("Creating multiple orders that can be batched:")
-    
-    # Create orders at adjacent holes
-    order2 = Order(order_id="ORD124", hole_number=5)
-    order3 = Order(order_id="ORD125", hole_number=6)
-    order4 = Order(order_id="ORD126", hole_number=7)
-    
-    # Add orders to pending list
-    dispatcher.add_pending_order(order2)
-    dispatcher.add_pending_order(order3)
-    dispatcher.add_pending_order(order4)
-    
-    print(f"\nIncoming orders: Holes {order2.hole_number}, {order3.hole_number}, {order4.hole_number}")
-    print("\nDispatching with batching enabled...")
-    dispatcher.dispatch_order(order2, consider_batching=True)
-    
-    # 5. Show final status
-    print("\n\n--- Final Asset Status ---")
-    for asset in assets:
-        print(f"- {asset.name}: Location={asset.current_location}, Status={asset.status.value}")
-        if asset.current_orders:
-            order_ids = [o.order_id for o in asset.current_orders]
-            print(f"  → Current orders: {order_ids}")
-=======
-    # 3. Create orders with different characteristics
-    print("\n--- Creating Orders ---")
-    
-    # Order 1: Simple order (just drinks)
+    # 3. Test single order dispatch with ML predictions
+    print("\n--- Test 1: Single Order Dispatch with ML Predictions ---")
     order1_items = [
         OrderItem(name="Bottled Water", quantity=2, complexity='simple', price=3.0),
         OrderItem(name="Gatorade", quantity=1, complexity='simple', price=4.0)
@@ -82,46 +41,86 @@
     print(f"\nOrder 1: {len(order1.items)} items for Hole {order1.hole_number} (morning)")
     print(f"  Items: {', '.join(f'{item.quantity}x {item.name}' for item in order1.items)}")
     print(f"  Total value: ${order1.value:.2f}")
-
-    # 4. Dispatch the first order
+    
     print("\nDispatching order 1...")
-    dispatcher.dispatch_order(order1)
+    dispatcher.dispatch_order(order1, consider_batching=False)
     
-    # 5. Create a more complex order
+    # Reset assets for next test
+    for asset in assets:
+        if asset.name in ["Reese", "Esteban"]:  # Reset the assets that might have been used
+            asset.status = AssetStatus.AVAILABLE
+            asset.current_orders = []
+    
+    # 4. Test batch order dispatch with ML predictions
+    print("\n\n--- Test 2: Batch Order Dispatch with ML Predictions ---")
+    print("Creating multiple orders that can be batched:")
+    
+    # Create orders at adjacent holes with different complexities
     order2_items = [
         OrderItem(name="Hot Dog", quantity=2, complexity='medium', price=8.0),
-        OrderItem(name="Nachos", quantity=1, complexity='complex', price=12.0),
-        OrderItem(name="Beer", quantity=4, complexity='simple', price=6.0)
+        OrderItem(name="Beer", quantity=2, complexity='simple', price=6.0)
     ]
     order2 = Order(
-        order_id="ORD124",
-        hole_number=15,
+        order_id="ORD124", 
+        hole_number=5,
         items=order2_items,
         value=sum(item.price * item.quantity for item in order2_items),
         time_of_day='noon'
     )
-    print(f"\nOrder 2: {len(order2.items)} items for Hole {order2.hole_number} (noon)")
-    print(f"  Items: {', '.join(f'{item.quantity}x {item.name}' for item in order2.items)}")
-    print(f"  Total value: ${order2.value:.2f}")
     
-    # 6. Dispatch the second order
-    print("\nDispatching order 2...")
-    dispatcher.dispatch_order(order2)
+    order3_items = [
+        OrderItem(name="Nachos", quantity=1, complexity='complex', price=12.0),
+        OrderItem(name="Soda", quantity=2, complexity='simple', price=3.0)
+    ]
+    order3 = Order(
+        order_id="ORD125", 
+        hole_number=6,
+        items=order3_items,
+        value=sum(item.price * item.quantity for item in order3_items),
+        time_of_day='noon'
+    )
     
-    # 7. Show updated status
-    print("\n--- Final Asset Status ---")
+    order4_items = [
+        OrderItem(name="Sandwich", quantity=1, complexity='medium', price=10.0),
+        OrderItem(name="Chips", quantity=1, complexity='simple', price=3.0)
+    ]
+    order4 = Order(
+        order_id="ORD126", 
+        hole_number=7,
+        items=order4_items,
+        value=sum(item.price * item.quantity for item in order4_items),
+        time_of_day='noon'
+    )
+    
+    # Add orders to pending list
+    dispatcher.add_pending_order(order2)
+    dispatcher.add_pending_order(order3)
+    dispatcher.add_pending_order(order4)
+    
+    print(f"\nIncoming orders: Holes {order2.hole_number}, {order3.hole_number}, {order4.hole_number}")
+    for order in [order2, order3, order4]:
+        print(f"  Order {order.order_id}: ${order.value:.2f} value, {len(order.items)} items")
+    
+    print("\nDispatching with batching enabled...")
+    dispatcher.dispatch_order(order2, consider_batching=True)
+    
+    # 5. Show final status
+    print("\n\n--- Final Asset Status ---")
     for asset in assets:
         print(f"- {asset.name}: Location={asset.current_location}, Status={asset.status.value}")
         if asset.current_orders:
-            print(f"  Active orders: {', '.join(order.order_id for order in asset.current_orders)}")
+            order_ids = [o.order_id for o in asset.current_orders]
+            print(f"  → Current orders: {order_ids}")
     
-    # 8. Show ML prediction confidence (optional)
+    # 6. Show ML prediction confidence (if available)
     print("\n--- ML Model Confidence ---")
-    ps = dispatcher.prediction_service
-    for prediction_type in ['prep_time', 'travel_time', 'acceptance']:
-        confidence = ps.get_prediction_confidence(prediction_type)
-        print(f"{prediction_type}: {confidence['accuracy']:.1%} accuracy ({confidence['data_points']:,} training samples)")
->>>>>>> 81eeb963
+    try:
+        ps = dispatcher.prediction_service
+        for prediction_type in ['prep_time', 'travel_time', 'acceptance']:
+            confidence = ps.get_prediction_confidence(prediction_type)
+            print(f"{prediction_type}: {confidence['accuracy']:.1%} accuracy ({confidence['data_points']:,} training samples)")
+    except Exception as e:
+        print(f"ML confidence data not available: {e}")
 
 if __name__ == "__main__":
     run_simulation() 