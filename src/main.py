--- conflicted
+++ resolved
@@ -2,10 +2,11 @@
 Main simulation runner for the Swoop Delivery system.
 Demonstrates different dispatcher strategies and configuration options.
 """
-<<<<<<< HEAD
 import sys
 from .simulation_engine import SimulationEngine
 from .simulation_config import SimulationConfig, SimulationPresets, DispatcherStrategy
+from .models import BeverageCart, DeliveryStaff, Order, OrderItem, AssetStatus
+from .dispatcher import Dispatcher
 
 
 def run_basic_scenario():
@@ -35,23 +36,6 @@
         DispatcherStrategy.FASTEST_ETA,
         DispatcherStrategy.CART_PREFERENCE,
         DispatcherStrategy.ZONE_OPTIMAL,
-=======
-from .models import BeverageCart, DeliveryStaff, Order, OrderItem, AssetStatus
-from .dispatcher import Dispatcher
-
-def run_simulation():
-    """Initializes assets and runs a sample dispatch scenario."""
-    print("--- Swoop Delivery Simulation for Pinetree Country Club ---")
-    print("--- Now powered by ML Prediction Service ---")
-    
-    # 1. Initialize Delivery Assets
-    assets = [
-        BeverageCart(asset_id="cart1", name="Reese", loop="front_9", current_location=2),
-        BeverageCart(asset_id="cart2", name="Bev-Cart 2", loop="back_9", current_location="clubhouse"),
-        DeliveryStaff(asset_id="staff1", name="Esteban", current_location="clubhouse"),
-        DeliveryStaff(asset_id="staff2", name="Dylan", current_location=18),
-        DeliveryStaff(asset_id="staff3", name="Paige", status=AssetStatus.ON_DELIVERY)
->>>>>>> 81eeb963
     ]
     
     results = {}
@@ -115,7 +99,6 @@
         ("Rush Hour", 3.0)
     ]
     
-<<<<<<< HEAD
     for name, multiplier in volumes:
         print(f"\n\n{'#'*60}")
         print(f"Testing: {name} (Multiplier: {multiplier}x)")
@@ -155,31 +138,30 @@
     print(f"\nDetailed report contains {len(report['orders'])} orders and {len(report['events'])} events")
 
 
-def main():
-    """Main entry point for the simulation."""
-    if len(sys.argv) > 1:
-        scenario = sys.argv[1].lower()
-        
-        if scenario == "basic":
-            run_basic_scenario()
-        elif scenario == "compare":
-            run_strategy_comparison()
-        elif scenario == "volume":
-            run_volume_test()
-        elif scenario == "custom":
-            run_custom_scenario()
-        else:
-            print(f"Unknown scenario: {scenario}")
-            print("Available scenarios: basic, compare, volume, custom")
-    else:
-        # Run all scenarios
-        print("\nRunning all simulation scenarios...\n")
-        run_basic_scenario()
-        run_strategy_comparison()
-        run_volume_test()
-        run_custom_scenario()
-
-=======
+def run_ml_demo():
+    """Demonstrates the ML prediction service with manual order dispatch."""
+    print("\n" + "="*80)
+    print("ML PREDICTION SERVICE DEMO")
+    print("="*80)
+    print("--- Swoop Delivery Simulation for Pinetree Country Club ---")
+    print("--- Now powered by ML Prediction Service ---")
+    
+    # 1. Initialize Delivery Assets
+    assets = [
+        BeverageCart(asset_id="cart1", name="Reese", loop="front_9", current_location=2),
+        BeverageCart(asset_id="cart2", name="Bev-Cart 2", loop="back_9", current_location="clubhouse"),
+        DeliveryStaff(asset_id="staff1", name="Esteban", current_location="clubhouse"),
+        DeliveryStaff(asset_id="staff2", name="Dylan", current_location=18),
+        DeliveryStaff(asset_id="staff3", name="Paige", status=AssetStatus.ON_DELIVERY)
+    ]
+    
+    print("\nInitial Asset Status:")
+    for asset in assets:
+        print(f"- {asset.name}: Location={asset.current_location}, Status={asset.status.value}")
+        
+    # 2. Initialize Dispatcher
+    dispatcher = Dispatcher(assets)
+    
     # 3. Create orders with different characteristics
     print("\n--- Creating Orders ---")
     
@@ -237,7 +219,38 @@
     for prediction_type in ['prep_time', 'travel_time', 'acceptance']:
         confidence = ps.get_prediction_confidence(prediction_type)
         print(f"{prediction_type}: {confidence['accuracy']:.1%} accuracy ({confidence['data_points']:,} training samples)")
->>>>>>> 81eeb963
+
+
+def main():
+    """Main entry point for the simulation."""
+    if len(sys.argv) > 1:
+        scenario = sys.argv[1].lower()
+        
+        if scenario == "basic":
+            run_basic_scenario()
+        elif scenario == "compare":
+            run_strategy_comparison()
+        elif scenario == "volume":
+            run_volume_test()
+        elif scenario == "custom":
+            run_custom_scenario()
+        elif scenario == "ml-demo":
+            run_ml_demo()
+        else:
+            print(f"Unknown scenario: {scenario}")
+            print("Available scenarios: basic, compare, volume, custom, ml-demo")
+    else:
+        # Run all scenarios
+        print("\nRunning all simulation scenarios...\n")
+        run_basic_scenario()
+        run_strategy_comparison()
+        run_volume_test()
+        run_custom_scenario()
+        print("\n" + "="*80)
+        print("Running ML Demo separately...")
+        print("="*80)
+        run_ml_demo()
+
 
 if __name__ == "__main__":
     main() 